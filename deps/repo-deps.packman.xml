<project toolsVersion="5.0">
  <dependency name="repo_man" linkPath="../_repo/deps/repo_man">
<<<<<<< HEAD
    <package name="repo_man" version="0.2.0" />
=======
    <package name="repo_man" version="0.2.0-beta.10" />
>>>>>>> ad2d2ad6
  </dependency>
  <dependency name="repo_build" linkPath="../_repo/deps/repo_build">
    <package name="repo_build" version="0.9.0-beta.8" />
  </dependency>
  <dependency name="repo_format" linkPath="../_repo/deps/repo_format">
    <package name="repo_format" version="0.3.0" />
  </dependency>
  <dependency name="repo_package" linkPath="../_repo/deps/repo_package">
    <package name="repo_package" version="5.2.0" />
  </dependency>
  <dependency name="repo_licensing" linkPath="../_repo/deps/repo_licensing" tags="non-redist">
    <package name="repo_licensing" version="0.2.0-beta.1" />
  </dependency>
</project><|MERGE_RESOLUTION|>--- conflicted
+++ resolved
@@ -1,10 +1,6 @@
 <project toolsVersion="5.0">
   <dependency name="repo_man" linkPath="../_repo/deps/repo_man">
-<<<<<<< HEAD
-    <package name="repo_man" version="0.2.0" />
-=======
     <package name="repo_man" version="0.2.0-beta.10" />
->>>>>>> ad2d2ad6
   </dependency>
   <dependency name="repo_build" linkPath="../_repo/deps/repo_build">
     <package name="repo_build" version="0.9.0-beta.8" />
