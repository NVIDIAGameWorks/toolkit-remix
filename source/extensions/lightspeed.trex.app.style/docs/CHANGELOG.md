# Changelog
The format is based on [Keep a Changelog](https://keepachangelog.com/en/1.0.0/).

<<<<<<< HEAD
=======
## [1.19.2]
### Added
- Added Edit icon styles for properties panel actions
- Added PropertiesWidgetValue label style

>>>>>>> 9fd74ad6
## [1.19.1]
### Added
- Added sidebar icons with hover, selected, and disabled states for Logic Graph button

## [1.19.0]
### Added
- Added styling for StagePrimPicker dropdown and field components

## [1.18.0]
### Added
- Added Logic Graph Icon to style so they can be used in the Stage Manager

## [1.17.0]
### Added
- Added left-aligned label style for SdfPathButton

## [1.16.0]
### Added
- Added styles for disabled state trashcan

## [1.15.0]
## Added
- Added styles for the new filter icons

## [1.14.0]
### Added
- Added styles for the ComfyUI window

## [1.13.1]
### Fixed
- Fixed module import to handle uninitialized Kit gracefully during docs build

## [1.13.0]
### Added
- Added styles for new sidebar navigation icons (Home, Project Setup, Modding, Package Mod, Ingestion, AI Tools)
- Added Background_GREY_26, Background_GREY_60, Background_GREY_50, and Color_WHITE_60 styles

### Changed
- Updated window shadow opacity for improved visual consistency

## [1.12.1]
### Added
- Added styles for top bar title in modding tabs

## [1.12.0]
### Added
- Added styles for the new particle system action icon

## [1.11.0]
### Added
- Added particle icon

## [1.10.2]
### Added
- Added hovered styles for the version labels

## [1.10.1]
### Fixed
- Fixed Test assets to large to work without LFS

## [1.10.0]
### Added
- Added missing automodule directives for documentation

## [1.9.1]
### Added
- Added white Remix Categories icon

## [1.9.0]
### Added
- Added styles for the updated properties panels ghost icons

## [1.8.5]
### Changed
- Update to Kit 106.5

## [1.8.4]
### Added
- Added missing `EyeOffDisabled` style

## [1.8.3]
### Added
- Added `Material` icon for the Stage Manager

## [1.8.2]
### Fixed
- Fixed styling for the layers panel

## [1.8.1]
### Fixed
- Fixed remix categories icon color

## [1.8.0]
### Added
- Added styles for the updated home page

## [1.7.1]
### Added
- Added hidden and shown icons for remix categories

## [1.7.0]
### Added
- Added Custom Tags styles for the Stage Manager virtual items

## [1.6.0]
### Added
- Added Custom Tags styles for the Stage Manager

## [1.5.1]
### Added
- Added remap skeleton button icon styles

## [1.5.0]
### Added
- Added CategoriesFrame ScrollingFrame style

## [1.4.2]
### Fixed
- conform disclosure icon meaning so down arrow means expanded

## [1.4.1]
#### Fixed
- Fixed tests flakiness

## [1.4.0]
### Added
- Added loading overlay styles
- Added Timer icon style

## [1.3.8]
### Added
- Added experimental feature style

## [1.3.7]
### Added
- Added missing style for Stage Manager Dome Lights

## [1.3.6]
### Added
- Added styling for the "Focus in Viewport" widget

## [1.3.5]
### Added
- Added styling for Stage Manager

## [1.3.4]
### Added
- Added Mixed style for Color and Slider widgets

## [1.3.3]
### Added
- Added Mixed style for PropertyFields

## [1.3.2]
### Added
- Added a style for the capture icon

## [1.3.1]
### Added
- Added static versions of the various light image styles

## [1.3.0]
### Added
- Added TransparentBackground style

## [1.2.3]
### Added
- Added styling for Categories Icon

## [1.2.2]
### Changed
- Changed repo link

## [1.2.1]
### Changed
- Update to Kit 106

## [1.2.0] - 2024-04-23
### Added
- Added styling for Teleport button

## [1.1.0] - 2024-04-02
### Added
- Added styling for FloatSliderField

## [1.0.1]
### Changed
- Set Apache 2 license headers

## [1.0.0] - 2024-02-28
### Added
- Created
<|MERGE_RESOLUTION|>--- conflicted
+++ resolved
@@ -1,14 +1,11 @@
 # Changelog
 The format is based on [Keep a Changelog](https://keepachangelog.com/en/1.0.0/).
 
-<<<<<<< HEAD
-=======
 ## [1.19.2]
 ### Added
 - Added Edit icon styles for properties panel actions
 - Added PropertiesWidgetValue label style
 
->>>>>>> 9fd74ad6
 ## [1.19.1]
 ### Added
 - Added sidebar icons with hover, selected, and disabled states for Logic Graph button
