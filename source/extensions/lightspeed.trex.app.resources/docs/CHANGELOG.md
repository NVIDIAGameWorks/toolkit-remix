--- conflicted
+++ resolved
@@ -1,8 +1,6 @@
 # Changelog
 The format is based on [Keep a Changelog](https://keepachangelog.com/en/1.0.0/).
 
-<<<<<<< HEAD
-=======
 ## [1.27.2]
 ### Added
 - Added pencil icon for edit actions
@@ -10,7 +8,6 @@
 ### Changed
 - Aligned LogicGraphDeleteIcon for improved visual consistency
 
->>>>>>> 9fd74ad6
 ## [1.27.1]
 ### Fixed
 - Fixed Logic Graph Editor window title to "Logic Graph"
