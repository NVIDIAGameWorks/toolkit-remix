# Changelog

This document records all notable changes to the **lightspeed.trex.logic.widget** extension.

The format is based on [Keep a Changelog](https://keepachangelog.com). The project adheres to [Semantic Versioning](https://semver.org).

<<<<<<< HEAD
=======
## [1.5.1]
### Changed
- Improved error dialog texts and messaging for prim selection errors
- Improved graph creation dialog wording and button label

>>>>>>> 9fd74ad6
## [1.5.0]
### Added
- Added tree-based graph selection UI with improved UX for Edit Graph dialog

### Changed
- Disabled compound graphs feature in Remix Logic Graph

## [1.4.0]
### Added
- Added sidebar button for quick access to Logic Graph layout

## [1.3.1]
### Fixed
- Fixed small bug that would allow logic graph creation on mesh prims, instead of rerouting to the mesh_hash


## [1.3.0]
### Added
- Added node type descriptions in tooltips when hovering over nodes
- Added port type info for union/any attributes showing valid connection types
- Added custom documentation routing for Remix nodes to dxvk-remix docs

### Changed
- Improved graph name input with validation for valid USD prim identifiers
- Help button now links to Remix logic documentation

## [1.2.0]
### Added
- Added missing (select all, select none, and delete selection) actions & hotkeys to the Logic Graph widget

## [1.1.1]
### Removed
- Removed Variables panel and Edit toolbar button from Logic Graph widget

## [1.1.0]
### Added
- Added create and edit logic graph functionality with dialog support
- Added custom styling for Remix Logic node type categories (Act, Sense, Transform)
- Added integration with LogicGraphCore for graph operations

### Changed
- Improved graph selection dialog size, added scrolling and improved layout for better readability
- Rebranded from experimental to standard feature (moved from Experimental menu)

## [1.0.1]
### Changed
- Updated dependency from lightspeed.error_popup.window to omni.flux.utils.dialog

## [1.0.0]
### Added
- Created based on `omni.graph.window.generic-1.60.0` and customized for Remix Components<|MERGE_RESOLUTION|>--- conflicted
+++ resolved
@@ -4,14 +4,11 @@
 
 The format is based on [Keep a Changelog](https://keepachangelog.com). The project adheres to [Semantic Versioning](https://semver.org).
 
-<<<<<<< HEAD
-=======
 ## [1.5.1]
 ### Changed
 - Improved error dialog texts and messaging for prim selection errors
 - Improved graph creation dialog wording and button label
 
->>>>>>> 9fd74ad6
 ## [1.5.0]
 ### Added
 - Added tree-based graph selection UI with improved UX for Edit Graph dialog
