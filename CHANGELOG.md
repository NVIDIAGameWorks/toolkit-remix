# RTX Remix Toolkit Changelog

All notable changes to this project will be documented in this file.

The format is based on [Keep a Changelog](https://keepachangelog.com/en/1.1.0/),
and this project adheres to [Semantic Versioning](https://semver.org/spec/v2.0.0.html).

## [Unreleased]

### Added
- Created 1.3.3-0 build
- REMIX-4848: Added the ability to double click on a graph in the edit graph dialog to open the graph
- REMIX-4848: Added missing hotkey for the help menu item to the Remix Logic Graph Editor

### Changed

### Fixed
- Fixed virtual attribute default values being overwritten during initialization
- REMIX-4855: Fixed target picker path filtering to include mesh_HASH and light_HASH prims, not just their children
- REMIX-4844: Fixed layer tree widget not expanding layer by default
- REMIX-4774: Fixed logic graph editor hotkeys not working on some machines
- REMIX-4732: Fixed crash when creating new project via Project Wizard

### Removed

## [1.3.3-0]

### Added
- Created 1.3.0 build
- REMIX-4792: Added a badge to the Additional Filters button to show the number of modified filters
- REMIX-4813: Added Logic Graph sidebar button for quick layout switching with dedicated Logic Graph layout
- REMIX-4807: Added Escape key support to close Stage Prim Picker dropdown
- REMIX-4793: Added a function to check if tree items need to be expanded in the Stage Manager
- REMIX-4552: Added Visibility Filter to the Stage Manager
- REMIX-4824: Added a backdrop rename popup to the Remix Logic Graph Editor

### Changed
- REMIX-4812: OV Property Window is no longer accessible via the Windows/Property sub menu button
- REMIX-4715, REMIX-4826: Improved Edit Graph dialog with tree-based selection UI and disabled compound graphs
- REMIX-4818: FilePicker now supports automatic conversion to relative paths for USD edit target compliance
- REMIX-4816: Improved logic graph properties panel UI with icon buttons and clearer dialog messages
- Update hdremix and omni_core_materials to ext-83e59c6-main
- REMIX-4801: Replaced decorator-based widget visibility filtering with subscription lifecycle management
- REMIX-4801: Improved Stage Manager selection and expansion performance with async operations
- Update hdremix and omni_core_materials to ext-f6fe773-release-v1-3

### Fixed
- REMIX-4804: Fixed Remix Logic Graph Creation Logic Inconstancy Across Editor, Property Panel, and Right Click Menus
- Cleanup Github runners before packaging Toolkit
- REMIX-4815: Fixed default values, tooltips, and flexible type handling in the Remix Logic properties panel

### Removed

## [1.3.0]

### Added
- Created 1.2.4 build
- Added release notes for 1.2
- REMIX-4260: Added search field to the Stage Manager
- Added a new menu bar to support the vertical tab layout
- REMIX-4612: Added ComfyUI core & widget extensions for deeper ComfyUI integration
- REMIX-4599: Added Kit UI Workspace support for flexible window based layouts.
- REMIX-4242: Add Remix Logic Graph Editor as an experimental feature
- REMIX-4610: Added the ability to add selected textures and meshes to the ComfyUI queue
- REMIX-4721: Added workspace layout system improvements for reliable window docking
- REMIX-4635: Added support for editing omni graph node properties in properties panel for Remix Logic
- REMIX-4582 + REMIX-4583: Added a new Additional Filters menu to the Stage Manager
- REMIX-3539: Added "Delete Graph" Action Plugin Widget for the Stage Manager
- REMIX-4757: Added the 1.3 Remix Logic component library.
- REMIX-4778: Added logic graph create/edit functionality to properties panels and graph editor
- REMIX-4739: Add support for specific icons for the different logic node categories
- REMIX-4576: Added icon support for prims tab
- Small improvements for Remix Logic: added delete button, hid unused ui, stage manager refresh filtering
- REMIX-4719: Added Stage Manager Remix Logic Graph Interaction Action Plugin, And Logic Graph Filter
- REMIX-4245: Added a generic Stage Prim Picker widget and implemented it in the Remix Logic Properties Panel.
- REMIX-4774: Added select all, select none, and delete selection actions & hotkeys to the Remix Logic Graph Editor
<<<<<<< HEAD
=======
- REMIX-4792: Added a badge to the Additional Filters button to show the number of modified filters
- REMIX-4813: Added Logic Graph sidebar button for quick layout switching with dedicated Logic Graph layout
- REMIX-4807: Added Escape key support to close Stage Prim Picker dropdown
- REMIX-4793: Added a function to check if tree items need to be expanded in the Stage Manager
- REMIX-4552: Added Visibility Filter to the Stage Manager
- REMIX-4824: Added a backdrop rename popup to the Remix Logic Graph Editor
- REMIX-4848: Added the ability to double click on a graph in the edit graph dialog to open the graph
- REMIX-4848: Added missing hotkey for the help menu item to the Remix Logic Graph Editor
- REMIX-4553: Added Particle Systems Filter to the Stage Manager
- REMIX-4865: Prevent components with flexible types from allowing incorrect connections
- REMIX-4839: Prevent components with token types from allowing incorrect connections
>>>>>>> f606b8d9

### Changed
- Update hdremix and omni_core_materials to ext-822f7b6-main
- Changed modding tabs to a vertical layout, consistent with Ingestion and AI Tools tabs
- Modernize typing and minor cleanup in omni.flux.utils.* extensions
- Update hdremix and omni_core_materials to ext-07e0f43-main
- REMIX-4599: Changed many widgets across the app to be standalone windows.
- Cleaned up and consolidated popup extensions to use the new omni.flux.utils.dialog extension.
- Optimized internal CI pipeline stages
- Update hdremix and omni_core_materials to ext-2c10e95-main
- REMIX-4721: Reimplemented Sidebar using ui.ToolBar for improved docking behavior
- REMIX-4715: Make "Edit Graph" dialog a bit easier to use
- Centralized prim type icon mappings in omni.flux.utils.common for reuse across extensions
- Update hdremix and omni_core_materials to ext-a9cbe4d-main
- REMIX-4798: Logic Graph Editor: Improved node + port tooltips and added documentation links
- REMIX-4816: Improved logic graph properties panel UI with icon buttons and clearer dialog messages
- Update hdremix and omni_core_materials to ext-83e59c6-main
- REMIX-4824: Patched OmniGraph context menu to use omni.kit.context_menu instead of hardcoded ui.Menu/ui.MenuItem
- REMIX-4855: Replaced StagePrimPickerItem Button with Label to use TreeView's built-in hover/selection styling
<<<<<<< HEAD
=======
- REMIX-4786: Changed the "Delete/Restore" StageManager action to use layer-based logic driven by the EditTarget State
>>>>>>> f606b8d9

### Fixed
- Improved Pyright configuration by generating a list of search paths
- REMIX-4721: Fixed workspace layout loading issues and tab bar persistence on window operations
- REMIX-4000: Added a check to use the project directory if no capture directory is found
- REMIX-4749: Fix symlink validation and repair when no deps dir exists
- Set build jobs to run against GPU agents
- Fixed code formatting and lint errors across multiple extensions
- REMIX-4593: Fixed logic graph and particle properties panel not preserving expansion state across refreshes
- Improved a few UX issues with the Logic Properties pane
- REMIX-4766: Added input validation to ensure a valid graph prim name is provided for new graphs
<<<<<<< HEAD
=======
- REMIX-4804: Fixed Remix Logic Graph Creation Logic Inconstancy Across Editor, Property Panel, and Right Click Menus
- Cleanup Github runners before packaging Toolkit
- REMIX-4815: Fixed default values, tooltips, and flexible type handling in the Remix Logic properties panel
- REMIX-4774: Fixed logic graph editor hotkeys not working on some machines
- REMIX-4844: Fixed layer tree widget not expanding layer by default
- Fixed virtual attribute default values being overwritten during initialization
- REMIX-4855: Fixed target picker path filtering to include mesh_HASH and light_HASH prims, not just their children
- REMIX-4732: Fixed crash when creating new project via Project Wizard
- REMIX-4847: Fixed save dialog error
>>>>>>> f606b8d9

### Removed
- Removed Waypoint support based on deprecated kit sample waypoint extension
- REMIX-4599: Removed old overarching layout widgets prior to using flexible Kit UI Workspace windows.

## [1.2.4]

### Added
- Created 1.1.0 build
- Added release notes for 1.1.0
- REMIX-4380: Added new extension to load our custom USD schemas such as `RemixParticleSystem`
- REMIX-4426: Added GitHub PR checks
- Added a more detailed app version number on the home screen
- REMIX-4403: Added a shell script to open a project for Visual Studio debugging
- Added close project API endpoint (thanks to @Night1099)
- Added a `cleanup` pattern to the stage manager context and listener plugins
- REMIX-4381: Added a viewport gizmo for particle prims
- REMIX-4288: Adding the Properties Editor panel for Particle Systems.
- REMIX-4539: Added a particle system action icon in the Stage Manager + Button in the properties to create particle systems
- Added documentation for the particle system

### Changed
- Changed GH actions commit message to commit title and non interruptible Gitlab releases
- Updated dependabot config to update dependencies as a group
- Bumped contributor-assistant github CI module from 2.3.2 to 2.5.1 (to fix CLA Assistant github actions)
- Improved the documentation about debugging the app from Python to runtime code.
- Updated gitlab CI to produce packages on both main and feature branches
- Added a note to the documentation about Langflow version support.
- REMIX-4421: Expand the layers panels by default
- Updated documentation about Langflow version support.
- REMIX-4186: Optimized the layer tree refresh method
- REMIX-4490: Updated the Remix Categories list
- REMIX-4539: Added the ability to create particle systems on materials as well as meshes
- Updated hdremix and omni_core_materials to ext-8ad165c-release-v1-2
- Update remix_runtime to remix-1.2.4

### Fixed
- REMIX-4259: Fixed "Reset to Default" button not working for certain attributes in the Properties Panel.
- REMIX-4311: Fix for flaky viewport test by hardening hdremix initialization
- Increased delays for material property tests
- REMIX-4396: Fix initial camera position on capture load and waypoint creation for new captures
- Fix viewport zoom speed and update viewports with omni.kit.viewport.window changes
- Fixing NoneType error when changing viewport camera speed using the mouse scroll wheel
- Fixed stage manager not refreshing to USD Notices
- Fixed documentation for the AI Agents section
- REMIX-4419: Fixed layer tree not properly selecting previous selection/edit target after refreshing
- REMIX-4427: Fixed MCP server startup missing reference and logging
- REMIX-4350: Fixed validation callbacks incorrectly triggered when updating the schema
- REMIX-4479: Fixed ValidationSchema error when multiple input files are provided
- REMIX-4548: Fixed stage manager not refreshing when enabling the stage manager feature flag while a stage is open
- REMIX-4542: Fixed updating particle gizmo transform when moved using transform manipulators
- Fixed a crash on selection of prims compatible with particle systems
- Fixed logic to enable particle system creation on prims
- REMIX-4569: Fixed stage manager not scrolling to the previous scroll position correctly
- Fixed the icon callback for the add new reference and add new live light items

## [1.1.0]

### Added
- Created 1.0.0 build
- Added release notes for 1.0.0
- Added tests for REST API endpoints
- REMIX-3891: Added Material Property Widget control with Stage Manager Materials Tab
- REMIX-3812: Specified path to NRC dependencies
- Added a Stage Manager refresh test
- Added PyCharm Configuration Files
- Added GitHub publishing
- REMIX-4216: Added telemetry to select parts of the app
- Added Langflow-specific documentation

### Changed
- Improved the documentation layout and contents
- Fixed changelog formatting
- Tweaked release notes
- REMIX-3849: Adding Remix Categories dialog to the Stage Manager
- REMIX-4049: Complete Rewrite of the Remix Documentation
- REMIX-3827: Adding prim selection after override removal
- REMIX-4176: Removing legacy mesh ingestion steps
- REMIX-3961: Publish omni.etm.list.lightspeed_rtx for etm testing
- REMIX-4068: Update hdremix package that now originates from a migrated repo
- REMIX-4173, REMIX-4164: Add MCP Server Support to Remix Toolkit
- REMIX-4199: Reduced the number of files tracked in Git LFS
- REMIX-4220: Replace Legacy Manipulators with Supported Manipulators
- General cleanup of CI scripts
- GitHub actions on demand
- Update remix_runtime to remix-1.1.0
- Update hdremix to ext-5d7d916-release-v1-1
- Update omni_core_materials to ext-5d7d916-release-v1-1
- Changed the GH actions commit message to the actual commit message in the source

### Fixed
- Fixed tests for the `omni.flux.validator.mass.widget` extension
- Fixed `get_texture_material_inputs` API endpoint for Kit 106.5
- Fixed `is_valid_texture_prim` API validator for Kit 106.5
- Redirect documentation pages that were moved to avoid 404 errors
- REMIX-3869: Made extension lowercase for texture validation
- Fixed Quick Start Guide link on the home page
- REMIX-3900: Added ImageWithProvider to better display single channel textures
- REMIX-3581: Fix multi-selection visibility toggle to have consistent behavior
- REMIX-4043: Fixed layer creation transferring metadata from parent layer
- REMIX-4073: Fixed Material Property Widget saving overrides onto instances instead of meshes
- Fixed Toolkit Build Dependencies to allow building externally
- REMIX-4084: Fixed NRC initialization failure
- Fixed Remix Categories and Asset Replacements tab refresh
- REMIX-4082: Fixed Object Property pinning and added respective coverage in tests
- Fixed `omni.flux.validator.mass.widget` tests flakiness
- Fixed VS Code setup for Cursor
- REMIX-3970: Fix selection (and Ctrl+T) after duplicating prims
- REMIX-4049: Applied QA Feedback for Documentation
- Fixed Flaky Packaging Core Tests
- Fixed docs videos references
- REMIX-3559: Fix deletion bug for empty references
- REMIX-3869: Fixed check for mesh error popup
- Fix for unresolved carb tokens in ingestion "External Process" runner
- Fix MDL parsing issue for apostrophes
- Fix documentation videos embedding
- Fix regression for external builds
- Fix a few more tests to run in etm context
- Fix false positive error that context isn't set up yet for Stage Manager
- Fixed issues found in ComfyUI
- REMIX-4248: Fixed AI Tools drag and drop validation
- REMIX-3651: Artifacts handling by publish jobs
- REMIX-4204: Just opened projects now show in the home page when closed via "Close Project" button without an app restart.
- REMIX-4337: Fixed machine ID generation to be unique and deterministic.
- REMIX-4333: Fixed MCP server crash when port is already in use
- REMIX-4348: Fixed Material Property Widget to account for instance prims
- Fixed Add button validation for ingestion
- REMIX-4253: Fixed crash when previewing normal maps (or any non-RGBA textures)

### Removed
- Cleaned up legacy code and unused files
- Cleaned up hdremix bootstrap extension

## [1.0.0]

### Added
- Created 2024.5.1 build
- REMIX-3399: Added Sentry metrics for unique users and app elapsed time
- fixed permissions after moving gitlab CI files
- fixed linux build script syntax
- REMIX-3048: Added slider widget for material attribute displace_out
- Added PyCharm Debugger extension
- REMIX-3656: Added nightly GitLab CI SOAK test pipelines
- Added 7 videos to remix-releasenotes.md for 0.6 Release Notes Documentation
- New repo tool to help when making similar changes across many extensions: `.\repo bump_changed_extensions`
- REMIX-3785: Added a Skeletons Interaction Tab to Stage Manager
- REMIX-1811: Added a skeleton remapper tool for animated character replacements
- REMIX-3769: Added Custom Tags widget for all existing Interactions
- REMIX-3769: Added Custom Tags Tab for the Stage Manager
- REMIX-3657: Added a Categories Interaction Tab to the Stage Manager
- REMIX-3767: Added a Meshes Tab for the Stage Manager
- REMIX-3659: Add the ability to get default output directory in Ingestion and AI Tools tabs
- REMIX-3770: Added a Materials Tab for the Stage Manager
- REMIX-3832: Added a new material api extension to omni.flux
- REMIX-3904: Added packaging documentation
- Added SSS material support
- Added slider widget for material attribute subsurface_diffusion_profile
- REMIX-3725: Added support for optional properties on light prims
- Added SSS radius texture: updated hdremix and MDL material definition
- REMIX-3992: Added alphabetical sorting for the Stage Manager parent items
- Created 1.0.0-rc1 build
- Added "Show Install Directory" entry to the home screen

### Changed
- Updated hdremix to dd92d0f
- REMIX-3640: Use Async Threaded Processing for Filtering of the Stage Manager items
- Stage Manager: Add set_context_name() as a way to refresh plugins before building tree.
- REMIX-3639: Reduce the number of refreshes requested by the USD Event Callback in the Stage Manager
- Updated remix-releasenotes.md with 0.6 Release Notes
- Updated to import AsyncTestCase from public api
- Updated remix-overview.md with correct specs and improved documentation
- Updated order of steps in remix-installation.md to reflect most likely execution order
- Publish apps for etm testing
- REMIX-3579: Updating Remix Categories window with more documentation
- Convert the Stage Manager row backgrounds to use a TreeView for improved performance
- Changed the Stage Manager frame raster policy for improved performance at rest
- Simplified the UAC logic
- REMIX-2714: Updated the Home Page of the app
- REMIX-3835: Removed whitespace restrictions from project creation
- REMIX-3858: Move Open option to the Home Screen
- Added automated CR/LF line endings for .toml files for dependencies
- Changed CI/CD stages to remove check-changelog from the start
- REMIX-3894: Use scale instead of meters per unit for ingestion
- REMIX-3896: Improve the Unload Stage (Close Project) button behavior
- REMIX-3831: Updated kit version to 106.5.0
- REMIX-3832: Update material property widget to work with virtual attributes
- Upgraded the AI Tools PyTorch Version
- REMIX-3904: Improved mod packaging flow by adding a window to fix unresolved assets
- Updated hdremix to 873426e, added params for supporting diffusion profile and transmission of subsurface scattering
- Updated hdremix to 9e5efd6, fixed NaN issue in SSS
- Update MDL Material to change the range of SSS Scale from 0-65504 to 0-1000
- Updated hdremix binaries to use the latest remix-2025 branch of dxvk-remix
- Updated hdremix to 13b89c8, volumetric influence fix
- Updated hdremix to 3c38541 and omni_core_materials to 16
- Centered UAC dialog + Added Show Logs on home screen
- REMIX-3989: Enable the Stage Manager by default
- REMIX-3989: Rename Experimental Features to Optional Features
- Modified the property trees throughout the app to make more efficient use of space
- Updated hdremix to 30ccb8e
- Updated runtime to 1.0.0

### Fixed
- REMIX-2350: Updating capture window behavior to avoid it hanging on other tabs
- Fixed CI Agent tags
- Fixed Flaky tests
- Fixed Linux Agents
- GH-PR1: Conform table format style in docs and cleanup bad table (Thanks @gordongrace)
- Fixed disclosure icon display so tree view and panels mean the same thing
- REMIX-3447: Fixed Material and Mesh widgets relying on the selection panel tree
- REMIX-3764: Only show categories icon when a mesh is selected
- Enabled Extension Registry
- Fixed various Stage Manager issues
- REMIX-1811: Skeleton Remapping Tool: Fixes, convenience buttons and alternating row colors
- Fixed capture list not loading captures properly
- REMIX-3866: Fixed layers panel performance in large projects
- REMIX-3895: Fixed light selection behavior in selection panel
- REMIX-3865: Fixed layer panel inconsistent muteness state
- REMIX-3888: Fixed layer panel not refreshing after unloading stage + more fixes
- REMIX-3832: Fix display of "display out" and other material attributes that shouldn't be hidden
- REMIX-3870: Fixed ingestion bug for drag and drop
- Tooltips on properties from USD schema now include the documentation string from the schema.
- Fixed packman remote configuration for building from lspackages
- Fixed initial display for virtual attributes like volumetric radiance scale before they are set.

## [2024.5.1]

### Added
- Create 2024.4.1 build
- REMIX-2988: Added manual CI test to measure app startup times
- REMIX-3401: Added Centralized Generic factory
- Add github windows and linux build actions
- Add Data Migration documentation
- Adding tests for Remix Categories
- Adding tests for layer validation
- REMIX-3402: Added skeleton and example implementation for the Stage Manager
- REMIX-3051: Configured the save prompt to open during stage unloads with unsaved changes
- REMIX-3052: Added a new "reload last stage" workfile menu item
- REMIX-3403: Setup Stage Manager Core & Schema
- REMIX-3404: Added Stage Manager Widget
- REMIX-3440: Implemented USD Tree Plugins
- REMIX-2874: Added a scan folder dialog for importing
- REMIX-3443: Implemented USD Visibility Plugins
- REMIX-2518: Added external asset prevention/copying functionality
- REMIX-2907: Added warning when invalid file types are dropped for ingestion
- REMIX-3441: Implemented Lights interaction plugins
- REMIX-3214: Checking layer type at project file import validation
- REMIX-3215: Checking layer type at mod file import validation
- REMIX-3477: Implemented USD listeners for the stage manager
- REMIX-3478: Implemented selection syncing for the stage manager
- REMIX-3479: Added the ability to deactivate interaction plugins when not visible
- REMIX-3398: Added settings for enabling Sentry reporting
- REMIX-3536: Implemented a widget to display captured & replaced prims
- REMIX-3535: Implemented a filter to display captured & replaced prims
- REMIX-2605: Added support for editing multiple meshes, materials or lights
- REMIX-2605: Added support for editing multiple mesh xforms
- REMIX-3541: Docked Stage Manager in Modding layout
- REMIX-3583: Added a Feature Flags system
- REMIX-3567: Enable Sentry for built versions
- REMIX-3113: Parallel process count dropdown for ingestion
- REMIX-3583: Added tests for the Feature Flags system
- Added a tutorial on how to use the REST API to build a Blender Add-On
- REMIX-3600: Selection panel behavior improvements and fixes
- REMIX-3576: Implement auto scroll to selection behavior for Stage Manager
- REMIX-3537: Added a "Focus in Viewport" widget plugin for Stage Manager

### Changed
- Updated runtime to 0.6.0
- Updated hdremix to a1863ffe
- Updated hdremix to e57c4c6
- Updated hdremix to 132d6dc
- Renamed `Feature Flags` to `Experimental Features`
- Updated Nucleus Registry accounts
- Updated Repo Tools to the latest public versions
- Refactored the Stage Manager to optimize performance and add flexibility
- Added `IsCapture` Widget & Filter to the `AllPrims` interaction in the Stage Manager

### Fixed
- REMIX-3401: Fixed hot-reload by allowing reuse of validators
- REMIX-3058: Fixed material file path tooltips and copy menus
- Fixed changelog checker with type casting to support semantic versioning
- Corrected documentation typo
- REMIX-3385: Fixing texture set assignment
- REMIX-2874: Improved look of scan file window
- REMIX-2605: Fixed some property widget styling
- REMIX-3567: Fixed shell script permission
- Fix `select_prim_paths_with_data_model` crash for the Rest API
- Fix `append_reference_with_data_model` crash for the Rest API
- REMIX-3602: Fix most important performance issues with the Stage Manager
- Clear all listeners when disabling the Stage Manager feature flag
- REMIX-3565: Fixed icon display for lights in selection panel
- Fix `replace_reference_with_data_model` crash for the Rest API
- Fix extension publication job in CI
- REMIX-3638: Fixed scroll to item behavior for tree selection
- REMIX-3615: Updating texture set search for better comparisons
- REMIX-3628: Fixed AI Tools "Current Process" executor mode.
- REMIX-3640: Fixed various stage manager bugs
- REMIX-3386: Fix transform manipulator bug that occurred after captured asset deletion

## [2024.4.1]

### Added
- Create 2024.4.0-RC.6 build

## [2024.4.0-RC.6]

### Added
- Create 2024.4.0-RC.5 build
- REST API Documentation

### Changed
- Update runtime to 0.5.4

### Fixed
- Fix `AllTextures` plugin

## [2024.4.0-RC.5]

### Added
- Create 2024.4.0-RC.4 build

### Changed
- Update to `remix-0.5.3`

### Fixed
- Fixed AI Tools by settings the internal pip archive import order
- REMIX-3058: Fixed material file path tooltips and copy menus
- Fixed changelog checker with type casting to support semantic versioning

## [2024.4.0-RC.4]

### Added
- Create 2024.4.0-RC.3 build
- REMIX-2783: Added light manipulator for CylinderLight

### Changed
- Updated repo tools + added public version of repo lint
- REMIX-3071: Refactor shutdown event to cleanup 2 way dependency
- Disable HDRemix bootstrap

### Fixed
- Fixed layer validation for new layer
- Fixed layer validation
- Fixed Open Project microservice endpoint + Added tests for service
- Textures are now reloaded when the corresponding files are overwritten

## [2024.4.0-RC.3]

### Added
- Create 2024.4.0-RC.2 build
- REMIX-2593: Added a centralized TreeWidget with additional logic
- REMIX-3075: Added a layer type check in validation
- REMIX-2874: Added a scan folder dialog for importing

### Changed
- REMIX-2593: Changed the LayerTree widget to work with multiselect

### Fixed
- REMIX-3076: Added trailing slash to end of dirname when double-clicking in file dialog
- Fix manipulator that was giving wrong data
- Re-add event that was mistakenly removed
- Fixed inconsistent RC versions

## [2024.4.0-RC.2]

### Added
- REMIX-2879: Added `USDC_USE_PREAD` environment variable to enable overriding opened deps
- REMIX-2489: Fixed and improved asset replacement and overwriting capabilities for referenced assets
- REMIX-2603: Added dialog to set remix categories
- REMIX-2814: Selection tree multi-selection upgrades
- Add a trigger pipeline to publish in the launcher (artifact bug)
- REMIX-2236: Added github actions config and necessary files for github CLA bot
- REMIX-3058: Added a material file path tooltip and copy menu for material property items
- REMIX-3345: Added a tool to help with compatibility migrations for breaking data changes
- Detect broken layers when creating a new one

### Changed
- Rename branch to `main`
- REMIX-2967: Changed CI tool to check changes to extensions are properly updated
- REMIX-2871: Remove parent prim override if there are no changed attrs
- REMIX-3105: Simplifying texture set logic with centralized texture set logic
- REMIX-3083: Fixed ingestion progress bar to update count when ingestion is complete
- Set back the regular pipeline
- REMIX-2880: Remove unused libs
- Move the job "publish in the launcher" into the Gitlab publish pipeline

### Fixed
- REMIX-3078: Fixed texture preview window overlapping
- REMIX-3079: Fixed texture preview windows showing the incorrect texture
- Fixed the hotkey test so that it can handle developer mode
- Removed the USDC_USE_PREAD environment variable since it causes crashes for projects with many textures
- REMIX-2825: Updated renderer to the latest dxvk-remix to accomodate USD distant light import/export fixes
- Fixed highlight outline rendering if selecting non-power-of-two amount of objects
- Fix trigger pipeline
- Fix CI that crash because of a wrong ingested asset
- Multiple fixes for Checkmarx

### Removed
- REMIX-3152: Removed the delete and duplicate button icons for asset reference light items in the selection tree

## [2024.4.0-RC.1]

### Added
- REMIX-2674: Adding a check for similar textures and auto-populating texture fields
- Add repo tool to delete `Unreleased` section from the changelog
- REMIX-2779, REMIX-2780, REMIX-2781: Add light manipulators for RectLight, DistantLight and DiskLight
- REMIX-2782: Added light manipulator for SphereLight
- Add packman publish stage for scheduled job(s)
- Added lightweight kit app for HdRemix image testing: lightspeed.hdremix.test-0.0.0
- Don't publish in the launcher for scheduled pipeline(s)
- REMIX-2137, REMIX-2138, REMIX-2139, REMIX-2142, REMIX-2842: Added microservices for the "Modding" & "Ingestion" sub-apps
- REMIX-2880: Merged Flux extensions for OSS release
- C function binding to set RtxOption directly into the Remix Renderer
- REMIX-3096: Added a right-click copy menu for selection tree items

### Changed
- REMIX-2880: Change to hide things for security
- REMIX-2722: Reduced default light intensities
- REMIX-2876: Update to Kit Kernel 106
- OM-122163: Update Remix manipulator to adapt omni.kit.manipulator.prim renaming
- REMIX-3125: Calculate float slider default step size lazily
- REMIX-3112: Change displace_in slider range and default value to improve useability.
- REMIX-2880: Improved CI setup for merged repos
- REMIX-2880: Split PIP Archives between LSS, Flux & Internal Flux
- REMIX-2880: Update to latest public Kit SDK

### Fixed
- REMIX-2872: Made the non-ingested asset message more descriptive
- Fixed release notes version to release version
- Fixed documentation URL for release notes
- REMIX-2872: Improved the non-ingested asset message
- REMIX-2789: Ingestion queue scroll bar
- REMIX-2943: Make file extension validation case-insensitive
- REMIX-2684: Created camera light event
- Fixed various issues with microservices & added new endpoints and improved functionality

## [2024.3.1]

### Changed
- Update runtime build to 0.5.1

## [2024.3.0]

### Added
- REMIX-1248: Cursor now visibly changes over vertical bar
- Add a test video in the doc

### Changed
- REMIX-1248: Cursor now visibly changes over scroll bars
- REMIX-3008: for now, because of REMIX-3008, disable drag and drop
- Update to remix-0.5.0
- Update `remix-releasenote.md`

### Fixed
- REMIX-2723: Fixed file browser search bar
- REMIX-3002: Fix when the process executor is run from a Kit that is in a folder with a space
- REMIX-1090: Fixed capture list popup height math

## [2024.3.0-RC.3]

### Changed
- REMIX-2674: Adding a check for similar textures and auto-populating texture fields on value change
- Updated drag and drop regex to be case-insensitive and multi-texture dialog
- Create a release note in the documentation
- Update to remix-0.5.0-rc1
- REMIX-2939: optimize process executor from Ingestion and AI Tool to not update UI if not visible
- REMIX-2997: Improve Check Plugins load speed on startup

### Fixed
- REMIX-2820: Fix project wizard and file picker close
- Fix property editor crash for unknowns widget builders
- Start `lightspeed.event.capture_persp_to_persp` before the global event
- Fix default waypoint creation (create it in the root layer)
- Fix incorrect clear value for the viewport (appeared as red instead of black)
- REMIX-2939: Fix item progression update for the Ingestion and AI Tool (using process executor)
- REMIX-2422: Fixed Teleport to properly work with prototypes and instances

## [2024.3.0-RC.2]

### Added
- REMIX-1596: Create waypoint for game camera on start
- Ray Reconstruction to the renderer
- Gitlab auto release pipeline
- REMIX-2880: Add Apache license to all files + add Apache license
- REMIX-2589: Add a way to customize property widgets per-attribute

### Changed
- Correcting shutdown function for waypoint extension
- REMIX-2791: Replace a variety of float widgets with sliders

### Fixed
- REMIX-2731: Fix AI tools failing for captured DDSs

## [2024.3.0-RC.1]

- REMIX-2658: Added a menu option to Unload Stage to reclaim resources without closing app
- REMIX-2640: Always use a group for material properties
- REMIX-2868: Added CI tool to verify that all tests are in 'e2e' or 'unit' directories
- REMIX-2734: Unselect all objects with ESC
- REMIX-1596: Drag and drop textures from filebrowser
- REMIX-2667: Added the CHANGELOG.md file and CI check for it
- REMIX-2492: Added a save prompt that shows up if the project has been modified when closing the app to prevent lost work
- REMIX-2830: Attribute pinning and properties panel clearing
- REMIX-2620, REMIX-2636: Add capture list refresh button and fix invisible path
- REMIX-1924: Enabling waypoints in Remix
- REMIX-2831: A world position utility, exposed from HdRemix
- REMIX-2422: Added a new "teleport" tool to bring selected objects to your mouse or center screen
- Generate RC.1 for QA
- Pipeline to auto generate release build(s)
- Ray Reconstruction to the renderer

### Changed
- REMIX-2692: Ingestion has the option to use an external process to run, which doesn't slow down the main app. Enabled by default.
- REMIX-2866: Moved tests into 'e2e' or 'unit' subdirectories
- REMIX-1081: Improved UX for going from an open project to saved one by consolidating 2 dialogs into 1 with Save, Save As, Don't Save, Cancel options.
- REMIX-2875: HdRemix extension to be more independent from other extensions
- REMIX-2722: Update light default value extensions
- REMIX-2751: Create symlink(s) during project creation
- REMIX-1076, REMIX-2699: Improve text legibility
- REMIX-2829: Sanitize the whole project to publish extensions
- REMIX-2875: HdRemix extension to be more independent from other extensions
- REMIX-2869: Run the e2e tests, the unit tests, and the doc build in parallel

### Fixed
- REMIX-2707: Fix issue with material properties changing groups after overrides are deleted
- REMIX-2715: Fix various issues with the ColorField
- REMIX-2866: Corrected imports in several test directories
- REMIX-1090: Capture list header adjustment


## [2024.2.1]

### Added:
- REMIX-2541: Expose Inference Mode UI for AI Texture Tool
- REMIX-2526: AI Texture accept jpeg
- REMIX-119: Automatically switch to the mod layer when a wrong layer is set as an edit target
- REMIX-74, REMIX-114, REMIX-1483: Add events to validate the project + restore edit target
- REMIX-2695: Check if Remix is supported
- REMIX-2028: Add duplicate button to lights in selection tree
- REMIX-1090: Add tree headers to the capture list to describe the columns
- REMIX-1923: Add xform copy/paste functionality
- REMIX-114: Save Authoring Layer on Set

### Fixed:
- REMIX-2669: Fix slowdown on project creation + light optimization
- REMIX-2521: Adding check for Windows reserved words
- REMIX-2709: Fix capture window dpi
- REMIX-1542 REMIX-1693: don't lose focus of widgets when modifying properties
- REMIX-2419 REMIX-2736: Handle 'f' key press anywhere on layout or ingestion tab. Handle 'Ctrl+S', etc. key presses on all tabs
- REMIX-2719: Choose the same GPU for DXVK, as the one in Hydra Engine
- REMIX-2722: Adjust default light intensity (first pass. Will do more ajustements)
- REMIX-2642: Spelling / Wording / Grammar corrections in the Annotations for the Input File Path
- REMIX-2654, REMIX-2661: AI Tools don't run on 20-series GPUs. AI Tools don't get cleaned out of memory after inference is done.
- [HDRemix] Fix scale not affecting lights<|MERGE_RESOLUTION|>--- conflicted
+++ resolved
@@ -11,8 +11,12 @@
 - Created 1.3.3-0 build
 - REMIX-4848: Added the ability to double click on a graph in the edit graph dialog to open the graph
 - REMIX-4848: Added missing hotkey for the help menu item to the Remix Logic Graph Editor
-
-### Changed
+- REMIX-4553: Added Particle Systems Filter to the Stage Manager
+- REMIX-4865: Prevent components with flexible types from allowing incorrect connections
+- REMIX-4839: Prevent components with token types from allowing incorrect connections
+
+### Changed
+- REMIX-4786: Changed the "Delete/Restore" StageManager action to use layer-based logic driven by the EditTarget State
 
 ### Fixed
 - Fixed virtual attribute default values being overwritten during initialization
@@ -20,6 +24,7 @@
 - REMIX-4844: Fixed layer tree widget not expanding layer by default
 - REMIX-4774: Fixed logic graph editor hotkeys not working on some machines
 - REMIX-4732: Fixed crash when creating new project via Project Wizard
+- REMIX-4847: Fixed save dialog error
 
 ### Removed
 
@@ -74,20 +79,6 @@
 - REMIX-4719: Added Stage Manager Remix Logic Graph Interaction Action Plugin, And Logic Graph Filter
 - REMIX-4245: Added a generic Stage Prim Picker widget and implemented it in the Remix Logic Properties Panel.
 - REMIX-4774: Added select all, select none, and delete selection actions & hotkeys to the Remix Logic Graph Editor
-<<<<<<< HEAD
-=======
-- REMIX-4792: Added a badge to the Additional Filters button to show the number of modified filters
-- REMIX-4813: Added Logic Graph sidebar button for quick layout switching with dedicated Logic Graph layout
-- REMIX-4807: Added Escape key support to close Stage Prim Picker dropdown
-- REMIX-4793: Added a function to check if tree items need to be expanded in the Stage Manager
-- REMIX-4552: Added Visibility Filter to the Stage Manager
-- REMIX-4824: Added a backdrop rename popup to the Remix Logic Graph Editor
-- REMIX-4848: Added the ability to double click on a graph in the edit graph dialog to open the graph
-- REMIX-4848: Added missing hotkey for the help menu item to the Remix Logic Graph Editor
-- REMIX-4553: Added Particle Systems Filter to the Stage Manager
-- REMIX-4865: Prevent components with flexible types from allowing incorrect connections
-- REMIX-4839: Prevent components with token types from allowing incorrect connections
->>>>>>> f606b8d9
 
 ### Changed
 - Update hdremix and omni_core_materials to ext-822f7b6-main
@@ -107,10 +98,6 @@
 - Update hdremix and omni_core_materials to ext-83e59c6-main
 - REMIX-4824: Patched OmniGraph context menu to use omni.kit.context_menu instead of hardcoded ui.Menu/ui.MenuItem
 - REMIX-4855: Replaced StagePrimPickerItem Button with Label to use TreeView's built-in hover/selection styling
-<<<<<<< HEAD
-=======
-- REMIX-4786: Changed the "Delete/Restore" StageManager action to use layer-based logic driven by the EditTarget State
->>>>>>> f606b8d9
 
 ### Fixed
 - Improved Pyright configuration by generating a list of search paths
@@ -122,18 +109,6 @@
 - REMIX-4593: Fixed logic graph and particle properties panel not preserving expansion state across refreshes
 - Improved a few UX issues with the Logic Properties pane
 - REMIX-4766: Added input validation to ensure a valid graph prim name is provided for new graphs
-<<<<<<< HEAD
-=======
-- REMIX-4804: Fixed Remix Logic Graph Creation Logic Inconstancy Across Editor, Property Panel, and Right Click Menus
-- Cleanup Github runners before packaging Toolkit
-- REMIX-4815: Fixed default values, tooltips, and flexible type handling in the Remix Logic properties panel
-- REMIX-4774: Fixed logic graph editor hotkeys not working on some machines
-- REMIX-4844: Fixed layer tree widget not expanding layer by default
-- Fixed virtual attribute default values being overwritten during initialization
-- REMIX-4855: Fixed target picker path filtering to include mesh_HASH and light_HASH prims, not just their children
-- REMIX-4732: Fixed crash when creating new project via Project Wizard
-- REMIX-4847: Fixed save dialog error
->>>>>>> f606b8d9
 
 ### Removed
 - Removed Waypoint support based on deprecated kit sample waypoint extension
