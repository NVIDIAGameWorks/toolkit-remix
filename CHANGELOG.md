--- conflicted
+++ resolved
@@ -6,12 +6,15 @@
 and this project adheres to [Semantic Versioning](https://semver.org/spec/v2.0.0.html).
 
 ## [Unreleased]
+
 ### Added
 - Created 1.2.2 build
 
 ### Changed
 
 ### Fixed
+- Fixed a crash on selection of prims compatible with particle systems
+- Fixed logic to enable particle system creation on prims
 
 ### Removed
 
@@ -77,13 +80,6 @@
 - REMIX-4427: Fixed MCP server startup missing reference and logging
 - REMIX-4350: Fixed validation callbacks incorrectly triggered when updating the schema
 - REMIX-4479: Fixed ValidationSchema error when multiple input files are provided
-<<<<<<< HEAD
-=======
-- REMIX-4548: Fixed stage manager not refreshing when enabling the stage manager feature flag while a stage is open
-- REMIX-4542: Fixed updating particle gizmo transform when moved using transform manipulators
-- Fixed a crash on selection of prims compatible with particle systems
-- Fixed logic to enable particle system creation on prims
->>>>>>> 4eb4dce5
 
 ### Removed
 
