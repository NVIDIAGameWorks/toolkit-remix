--- conflicted
+++ resolved
@@ -9,6 +9,7 @@
 
 ### Added
 - Created 1.1.0-rc2 build
+- Added Langflow-specific documentation
 
 ### Changed
 
@@ -16,6 +17,8 @@
 - REMIX-4337: Fixed machine ID generation to be unique and deterministic.
 - REMIX-4333: Fixed MCP server crash when port is already in use
 - REMIX-4348: Fixed Material Property Widget to account for instance prims
+- Fixed Add button validation for ingestion
+- REMIX-4253: Fixed crash when previewing normal maps (or any non-RGBA textures)
 
 ### Removed
 
@@ -27,6 +30,7 @@
 ### Changed
 - Update omni_core_materials to ext-bf2d1d0-release-v1.1
 - Update hdremix to ext-e52ad80-release-v1-1
+- Changed the GH actions commit message to the actual commit message in the source
 
 ## [1.1.0-rc1]
 
@@ -58,12 +62,6 @@
 - General cleanup of CI scripts
 - GitHub actions on demand
 - Update hdremix to ext-bf2d1d04-release-v1-1
-<<<<<<< HEAD
-=======
-- Update omni_core_materials to ext-bf2d1d0-release-v1.1
-- Update hdremix to ext-e52ad80-release-v1-1
-- Changed the GH actions commit message to the actual commit message in the source
->>>>>>> c749d491
 
 ### Fixed
 - Fixed tests for the `omni.flux.validator.mass.widget` extension
@@ -98,11 +96,6 @@
 - REMIX-4248: Fixed AI Tools drag and drop validation
 - REMIX-3651: Artifacts handling by publish jobs
 - REMIX-4204: Just opened projects now show in the home page when closed via "Close Project" button without an app restart.
-- REMIX-4337: Fixed machine ID generation to be unique and deterministic.
-- REMIX-4333: Fixed MCP server crash when port is already in use
-- REMIX-4348: Fixed Material Property Widget to account for instance prims
-- Fixed Add button validation for ingestion
-- REMIX-4253: Fixed crash when previewing normal maps (or any non-RGBA textures)
 
 ### Removed
 - Cleaned up legacy code and unused files
